#!/usr/bin/env sh

build_usage() {
  cat << EOF

  Usage:
    ./gear.sh build <FLAG>
    ./gear.sh build <SUBCOMMAND> [CARGO FLAGS]

  Flags:
    -h, --help     show help message and exit

  Subcommands:
    help           show help message and exit

    gear           build gear workspace
    examples       build gear program examples,
                   you can specify yaml list to build coresponding examples
                   using yamls="path/to/yaml1 path/to/yaml2 ..." argument
    wasm-proc      build wasm-proc util
    examples-proc  process built examples via wasm-proc
    node           build node

EOF
}

gear_build() {
  cargo build --workspace "$@"
}

node_build() {
  cargo build -p gear-node "$@"
}

wasm_proc_build() {
  cargo build -p wasm-proc --release
}

# $1 = TARGET DIR
examples_proc() {
  "$1"/release/wasm-proc -p "$1"/wasm32-unknown-unknown/release/*.wasm
}

# $1 = ROOT DIR, $2 = TARGET DIR
examples_build() {
  ROOT_DIR="$1"
  TARGET_DIR="$2"
  shift
  shift


  if [ -n "$1" ]
  then
    has_yamls=$(echo "$1" | grep "yamls=" || true)
  else
    has_yamls=""
  fi

  if  [ -n "$has_yamls" ]
  then
<<<<<<< HEAD
#    if ! command -v perl &> /dev/null
#    then
#      echo "Can not parse yamls without \"perl\" installed =("
#      exit 1
#    fi
=======
    if ! hash perl 2>/dev/null
    then
      echo "Can not parse yamls without \"perl\" installed =("
      exit 1
    fi
>>>>>>> 8bf8d699

    YAMLS=$(echo $1 | perl -ne 'print $1 if /yamls=(.*)/s')
    shift
  fi

  if [ -z "$YAMLS" ]
  then
    cd "$ROOT_DIR"/examples
    CARGO_TARGET_DIR="$TARGET_DIR" cargo +nightly hack build --release --workspace "$@"
    cd "$ROOT_DIR"
  else
    # If there is specified yaml list, then parses yaml files and build
    # all examples which is used as deps inside yamls.
    for yaml in $YAMLS
    do
      names=$(cat $yaml | perl -ne 'print "$1 " if /.*path: .*\/(.*).wasm/s')
      names=$(echo $names | tr _ -)
      for name in $names
      do
        path=$(grep -rbnl --include \*.toml \"$name\" "$ROOT_DIR"/examples/)
        path=$(echo "$path" | tail -1 )
        path=$(echo $path | perl -ne 'print $1 if /(.*)Cargo\.toml/s')
        cd $path
        CARGO_TARGET_DIR="$TARGET_DIR" cargo +nightly hack build --release "$@"
        cd -
      done
    done
  fi
}<|MERGE_RESOLUTION|>--- conflicted
+++ resolved
@@ -58,19 +58,11 @@
 
   if  [ -n "$has_yamls" ]
   then
-<<<<<<< HEAD
-#    if ! command -v perl &> /dev/null
-#    then
-#      echo "Can not parse yamls without \"perl\" installed =("
-#      exit 1
-#    fi
-=======
     if ! hash perl 2>/dev/null
     then
       echo "Can not parse yamls without \"perl\" installed =("
       exit 1
     fi
->>>>>>> 8bf8d699
 
     YAMLS=$(echo $1 | perl -ne 'print $1 if /yamls=(.*)/s')
     shift
