--- conflicted
+++ resolved
@@ -318,11 +318,7 @@
     let mut errors = Vec::new();
 
     for exp in expected_allocations {
-<<<<<<< HEAD
-        let target_program_id = exp.program_id.to_program_id();
-=======
         let target_program_id = exp.id.to_program_id();
->>>>>>> 8bf8d699
         if let Some(program) = programs.iter().find(|p| p.id() == target_program_id) {
             let actual_pages = program
                 .get_pages()
@@ -341,11 +337,7 @@
                             "Expectation error (Allocation page count does not match, expected: {}; actual: {}. Program id: {})",
                             expected_page_count,
                             actual_pages.len(),
-<<<<<<< HEAD
-                            program.id(),
-=======
                             exp.id.to_program_id(),
->>>>>>> 8bf8d699
                         ));
                     }
                 }
@@ -364,11 +356,7 @@
                             "Expectation error (Following allocation pages expected: {:?}; actual: {:?}. Program id: {})",
                             expected_pages,
                             actual_pages,
-<<<<<<< HEAD
-                            program.id(),
-=======
                             exp.id.to_program_id(),
->>>>>>> 8bf8d699
                         ))
                     }
                 }
@@ -382,11 +370,7 @@
                             errors.push(format!(
                                 "Expectation error (Allocation page {} expected, but not found. Program id: {})",
                                 expected_page,
-<<<<<<< HEAD
-                                program.id(),
-=======
                                 exp.id.to_program_id(),
->>>>>>> 8bf8d699
                             ));
                         }
                     }
@@ -395,11 +379,7 @@
         } else {
             errors.push(format!(
                 "Expectation error (Program id not found: {})",
-<<<<<<< HEAD
-                target_program_id
-=======
                 exp.id.to_program_id()
->>>>>>> 8bf8d699
             ))
         }
     }
