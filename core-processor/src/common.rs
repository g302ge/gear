// This file is part of Gear.

// Copyright (C) 2021 Gear Technologies Inc.
// SPDX-License-Identifier: GPL-3.0-or-later WITH Classpath-exception-2.0

// This program is free software: you can redistribute it and/or modify
// it under the terms of the GNU General Public License as published by
// the Free Software Foundation, either version 3 of the License, or
// (at your option) any later version.

// This program is distributed in the hope that it will be useful,
// but WITHOUT ANY WARRANTY; without even the implied warranty of
// MERCHANTABILITY or FITNESS FOR A PARTICULAR PURPOSE. See the
// GNU General Public License for more details.

// You should have received a copy of the GNU General Public License
// along with this program. If not, see <https://www.gnu.org/licenses/>.

//! Common structures for processing.

use alloc::{
    collections::{BTreeMap, BTreeSet, VecDeque},
    fmt::{self, Debug, Formatter},
    vec::Vec,
};
use gear_core::{
    gas::GasAmount,
    memory::PageNumber,
<<<<<<< HEAD
    message::{Message, MessageId},
    program::{CodeHash, Program, ProgramId},
=======
    message::{Dispatch, Message, MessageId},
    program::{Program, ProgramId},
>>>>>>> 9cc70eb1
};

/// Kind of the dispatch result.
#[derive(Clone)]
pub enum DispatchResultKind {
    /// Successful dispatch
    Success,
    /// Trap dispatch.
    Trap(Option<&'static str>),
    /// Wait dispatch.
    Wait,
    /// Exit dispatch.
    Exit(ProgramId),
}

/// Result of the specific dispatch.
pub struct DispatchResult {
    /// Kind of the dispatch.
    pub kind: DispatchResultKind,

    /// Original dispatch.
    pub dispatch: Dispatch,

    /// List of generated outgoing messages.
    pub outgoing: Vec<Dispatch>,
    /// List of messages that should be woken.
    pub awakening: Vec<MessageId>,

    /// New programs to be created with additional data (corresponding code hash and init message id).
    pub program_candidates_data: BTreeMap<CodeHash, Vec<(ProgramId, MessageId)>>,

    /// Gas amount after execution.
    pub gas_amount: GasAmount,

    /// Page updates.
    pub page_update: BTreeMap<PageNumber, Option<Vec<u8>>>,
    /// New nonce.
    pub nonce: u64,
}

impl DispatchResult {
    /// Return dispatch message id.
    pub fn message_id(&self) -> MessageId {
        self.dispatch.message.id()
    }

    /// Return dispatch target program id.
    pub fn program_id(&self) -> ProgramId {
        self.dispatch.message.dest()
    }

    /// Return dispatch source program id.
    pub fn message_source(&self) -> ProgramId {
        self.dispatch.message.source()
    }

    /// Return dispatch message value
    pub fn message_value(&self) -> u128 {
        self.dispatch.message.value()
    }
}

/// Dispatch outcome of the specific message.
#[derive(Clone, Debug)]
pub enum DispatchOutcome {
    /// Message was an initialization success.
    InitSuccess {
        /// Message id.
        message_id: MessageId,
        /// Original actor.
        origin: ProgramId,
        /// Id of the program that was successfully initialized.
        program_id: ProgramId,
    },
    /// Message was an initialization failure.
    InitFailure {
        /// Message id.
        message_id: MessageId,
        /// Original actor.
        origin: ProgramId,
        /// Program that was failed initializing.
        program_id: ProgramId,
        /// Reason of the fail.
        reason: &'static str,
    },
    /// Message was a trap.
    MessageTrap {
        /// Message id.
        message_id: MessageId,
        /// Program that was failed initializing.
        program_id: ProgramId,
        /// Reason of the fail.
        trap: Option<&'static str>,
    },
    /// Message was a success.
    Success(MessageId),
    /// Message was processed, but not executed
    NoExecution(MessageId),
}

/// Journal record for the state update.
#[derive(Clone, Debug)]
pub enum JournalNote {
    /// Message was successfully dispatched.
    MessageDispatched(DispatchOutcome),
    /// Some gas was burned.
    GasBurned {
        /// Message id in which gas was burned.
        message_id: MessageId,
        /// Original actor that was handling the message.
        origin: ProgramId,
        /// Amount of gas burned.
        amount: u64,
    },
    /// Exit the program.
    ExitDispatch {
        /// Id of the program called `exit`.
        id_exited: ProgramId,
        /// Address where all remaining value of the program should
        /// be transferred to.
        value_destination: ProgramId,
    },
    /// Message was handled and no longer exists.
    ///
    /// This should be the last update involving this message id.
    MessageConsumed(MessageId),
    /// Message was generated.
    SendDispatch {
        /// Message id of the message that generated this message.
        message_id: MessageId,
        /// New message with entry point that was generated.
        dispatch: Dispatch,
    },
    /// Put this dispatch in the wait list.
    WaitDispatch(Dispatch),
    /// Wake particular message.
    WakeMessage {
        /// Message which has initiated wake.
        message_id: MessageId,
        /// Program which has initiated wake.
        program_id: ProgramId,
        /// Message that should be wokoen.
        awakening_id: MessageId,
    },
    /// Update program nonce.
    UpdateNonce {
        /// Program id to be updated.
        program_id: ProgramId,
        /// Nonce to set.
        nonce: u64,
    },
    /// Update page.
    UpdatePage {
        /// Program that owns the page.
        program_id: ProgramId,
        /// Number of the page.
        page_number: PageNumber,
        /// New data of the page.
        ///
        /// Updates data in case of `Some(data)` or deletes the page
        data: Option<Vec<u8>>,
    },
<<<<<<< HEAD
    /// Store programs requested by user to be initialized later
    StoreNewPrograms {
        /// Map of code hash to ids of program candidates and of their init messages
        program_candidates_data: BTreeMap<CodeHash, Vec<(ProgramId, MessageId)>>,
=======
    /// Send value
    SendValue {
        /// Value sender
        from: ProgramId,
        /// Value beneficiary,
        to: Option<ProgramId>,
        /// Value amount
        value: u128,
>>>>>>> 9cc70eb1
    },
}

/// Journal handler.
///
/// Something that can update state.
pub trait JournalHandler {
    /// Process message dispatch.
    fn message_dispatched(&mut self, outcome: DispatchOutcome);
    /// Process gas burned.
    fn gas_burned(&mut self, message_id: MessageId, origin: ProgramId, amount: u64);
    /// Process exit dispatch.
    fn exit_dispatch(&mut self, id_exited: ProgramId, value_destination: ProgramId);
    /// Process message consumed.
    fn message_consumed(&mut self, message_id: MessageId);
    /// Process send dispatch.
    fn send_dispatch(&mut self, message_id: MessageId, dispatch: Dispatch);
    /// Process send message.
    fn wait_dispatch(&mut self, dispatch: Dispatch);
    /// Process send message.
    fn wake_message(
        &mut self,
        message_id: MessageId,
        program_id: ProgramId,
        awakening_id: MessageId,
    );
    /// Process nonce update.
    fn update_nonce(&mut self, program_id: ProgramId, nonce: u64);
    /// Process page update.
    fn update_page(
        &mut self,
        program_id: ProgramId,
        page_number: PageNumber,
        data: Option<Vec<u8>>,
    );
<<<<<<< HEAD
    /// Bind code hash to program ids.
    ///
    /// Program ids are ids of_potential_ (planned to be initialized) programs.
    fn store_new_programs(
        &mut self,
        program_candidates_data: BTreeMap<CodeHash, Vec<(ProgramId, MessageId)>>,
    );
=======
    /// Send value
    fn send_value(&mut self, from: ProgramId, to: Option<ProgramId>, value: u128);
>>>>>>> 9cc70eb1
}

/// Execution error.
pub struct ExecutionError {
    /// Id of the program that generated execution error.
    pub program_id: ProgramId,
    /// Gas amount of the execution.
    pub gas_amount: GasAmount,
    /// Error text.
    pub reason: &'static str,
}

#[derive(Clone, Default)]
/// In-memory state.
pub struct State {
    /// Message queue.
    pub dispatch_queue: VecDeque<Dispatch>,
    /// Log records.
    pub log: Vec<Message>,
    /// State of each program.
    pub programs: BTreeMap<ProgramId, Program>,
    /// Is current state failed.
    pub current_failed: bool,
    /// Program candidates, which are going to be processed (initialized)
    pub program_candidates: BTreeMap<ProgramId, Vec<u8>>,
}

impl Debug for State {
    fn fmt(&self, f: &mut Formatter<'_>) -> fmt::Result {
        f.debug_struct("State")
            .field("dispatch_queue", &self.dispatch_queue)
            .field("log", &self.log)
            .field(
                "programs",
                &self
                    .programs
                    .iter()
                    .map(|(id, prog)| {
                        (
                            *id,
                            prog.get_pages()
                                .keys()
                                .cloned()
                                .collect::<BTreeSet<PageNumber>>(),
                        )
                    })
                    .collect::<BTreeMap<ProgramId, BTreeSet<PageNumber>>>(),
            )
            .field("current_failed", &self.current_failed)
            .field("program_candidates", &self.program_candidates)
            .finish()
    }
}

/// Something that can return in-memory state.
pub trait CollectState {
    /// Collect the state from self.
    fn collect(&self) -> State;
}<|MERGE_RESOLUTION|>--- conflicted
+++ resolved
@@ -26,13 +26,8 @@
 use gear_core::{
     gas::GasAmount,
     memory::PageNumber,
-<<<<<<< HEAD
-    message::{Message, MessageId},
+    message::{Dispatch, Message, MessageId},
     program::{CodeHash, Program, ProgramId},
-=======
-    message::{Dispatch, Message, MessageId},
-    program::{Program, ProgramId},
->>>>>>> 9cc70eb1
 };
 
 /// Kind of the dispatch result.
@@ -194,13 +189,7 @@
         ///
         /// Updates data in case of `Some(data)` or deletes the page
         data: Option<Vec<u8>>,
-    },
-<<<<<<< HEAD
-    /// Store programs requested by user to be initialized later
-    StoreNewPrograms {
-        /// Map of code hash to ids of program candidates and of their init messages
-        program_candidates_data: BTreeMap<CodeHash, Vec<(ProgramId, MessageId)>>,
-=======
+    },  
     /// Send value
     SendValue {
         /// Value sender
@@ -209,7 +198,11 @@
         to: Option<ProgramId>,
         /// Value amount
         value: u128,
->>>>>>> 9cc70eb1
+    },
+    /// Store programs requested by user to be initialized later
+    StoreNewPrograms {
+        /// Map of code hash to ids of program candidates and of their init messages
+        program_candidates_data: BTreeMap<CodeHash, Vec<(ProgramId, MessageId)>>,
     },
 }
 
@@ -245,7 +238,8 @@
         page_number: PageNumber,
         data: Option<Vec<u8>>,
     );
-<<<<<<< HEAD
+    /// Send value
+    fn send_value(&mut self, from: ProgramId, to: Option<ProgramId>, value: u128);
     /// Bind code hash to program ids.
     ///
     /// Program ids are ids of_potential_ (planned to be initialized) programs.
@@ -253,10 +247,6 @@
         &mut self,
         program_candidates_data: BTreeMap<CodeHash, Vec<(ProgramId, MessageId)>>,
     );
-=======
-    /// Send value
-    fn send_value(&mut self, from: ProgramId, to: Option<ProgramId>, value: u128);
->>>>>>> 9cc70eb1
 }
 
 /// Execution error.
