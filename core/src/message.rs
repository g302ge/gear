// This file is part of Gear.

// Copyright (C) 2021 Gear Technologies Inc.
// SPDX-License-Identifier: GPL-3.0-or-later WITH Classpath-exception-2.0

// This program is free software: you can redistribute it and/or modify
// it under the terms of the GNU General Public License as published by
// the Free Software Foundation, either version 3 of the License, or
// (at your option) any later version.

// This program is distributed in the hope that it will be useful,
// but WITHOUT ANY WARRANTY; without even the implied warranty of
// MERCHANTABILITY or FITNESS FOR A PARTICULAR PURPOSE. See the
// GNU General Public License for more details.

// You should have received a copy of the GNU General Public License
// along with this program. If not, see <https://www.gnu.org/licenses/>.

//! Message processing module and context.

<<<<<<< HEAD
use alloc::{rc::Rc, vec::Vec};

use core::cell::RefCell;
use core::fmt;

use crate::program::{CodeHash, ProgramId};
=======
use crate::program::ProgramId;
use alloc::{collections::BTreeMap, rc::Rc, vec::Vec};
>>>>>>> e562ef66
use codec::{Decode, Encode};
use core::{cell::RefCell, fmt};
use scale_info::TypeInfo;

/// Message payload.
#[derive(Clone, Debug, Decode, Default, Encode, TypeInfo, derive_more::From, PartialEq, Eq)]
pub struct Payload(Vec<u8>);

impl Payload {
    /// Return raw bytes of the message payload.
    pub fn into_raw(self) -> Vec<u8> {
        self.0
    }
}

impl core::convert::AsRef<[u8]> for Payload {
    /// Raw bytes as reference.
    fn as_ref(&self) -> &[u8] {
        &self.0[..]
    }
}

/// Message identifier.
#[derive(
    Clone,
    Copy,
    Debug,
    Decode,
    TypeInfo,
    Default,
    Encode,
    derive_more::From,
    Hash,
    Ord,
    PartialOrd,
    PartialEq,
    Eq,
)]
pub struct MessageId([u8; 32]);

impl fmt::Display for MessageId {
    fn fmt(&self, f: &mut fmt::Formatter) -> fmt::Result {
        if let Ok(hex) = crate::util::encode_hex(&self.0[..]) {
            write!(f, "{}", hex)
        } else {
            Err(fmt::Error)
        }
    }
}

impl From<u64> for MessageId {
    fn from(v: u64) -> Self {
        let mut id = Self([0u8; 32]);
        id.0[0..8].copy_from_slice(&v.to_le_bytes()[..]);
        id
    }
}

impl MessageId {
    /// Create new message id from bytes.
    ///
    /// Will panic if slice is not 32 bytes length.
    pub fn from_slice(s: &[u8]) -> Self {
        if s.len() != 32 {
            panic!("Slice is not 32 bytes length")
        };
        let mut id = Self([0u8; 32]);
        id.0[..].copy_from_slice(s);
        id
    }

    /// Return reference to raw bytes of this program id.
    pub fn as_slice(&self) -> &[u8] {
        &self.0[..]
    }

    /// Return mutable reference to raw bytes of this program id.
    pub fn as_mut_slice(&mut self) -> &mut [u8] {
        &mut self.0[..]
    }
}

/// Exit code type for message replies
pub type ExitCode = i32;

/// Error using messages.
#[derive(Debug)]
pub enum Error {
    /// Message limit exceeded.
    LimitExceeded,
    /// Duplicate reply message.
    DuplicateReply,
    /// Duplicate waiting message.
    DuplicateWaiting,
    /// Duplicate waking message.
    DuplicateWaking,
    /// An attempt to commit or to push a payload into an already formed message.
    LateAccess,
    /// No message found with given handle, or handle exceeds the maximum messages amount.
    OutOfBounds,
    /// An attempt to push a payload into reply that was not set
    NoReplyFound,
    /// An attempt to interrupt execution with `wait(..)` while some messages weren't completed
    UncommittedPayloads,
}

/// Incoming message.
#[derive(Clone, Debug, Decode, Encode)]
pub struct IncomingMessage {
    id: MessageId,
    source: ProgramId,
    payload: Payload,
    gas_limit: u64,
    value: u128,
    reply: Option<(MessageId, ExitCode)>,
}

impl IncomingMessage {
    /// Source of the incoming message, if any.
    pub fn source(&self) -> ProgramId {
        self.source
    }

    /// Payload of the incoming message.
    pub fn payload(&self) -> &[u8] {
        &self.payload.0[..]
    }

    /// Gas limit of the message.
    pub fn gas_limit(&self) -> u64 {
        self.gas_limit
    }

    /// Set gas limit of the message.
    pub fn set_gas_limit(&mut self, gas_limit: u64) {
        self.gas_limit = gas_limit;
    }

    /// Value of the message.
    pub fn value(&self) -> u128 {
        self.value
    }

    /// Id of the message.
    pub fn id(&self) -> MessageId {
        self.id
    }

    /// What this message is a reply to
    pub fn reply(&self) -> Option<(MessageId, ExitCode)> {
        self.reply
    }
}

impl From<Message> for IncomingMessage {
    fn from(s: Message) -> Self {
        IncomingMessage {
            id: s.id(),
            source: s.source(),
            payload: s.payload,
            gas_limit: s.gas_limit,
            value: s.value,
            reply: s.reply,
        }
    }
}

impl IncomingMessage {
    /// New incoming message from specific `source`, `payload` and `gas_limit`.
    pub fn new(
        id: MessageId,
        source: ProgramId,
        payload: Payload,
        gas_limit: u64,
        value: u128,
    ) -> Self {
        Self {
            id,
            source,
            payload,
            gas_limit,
            value,
            reply: None,
        }
    }

    /// New reply message from specific `source`, `payload` and `gas_limit` and `reply`.
    pub fn new_reply(
        id: MessageId,
        source: ProgramId,
        payload: Payload,
        gas_limit: u64,
        value: u128,
        reply: MessageId,
        exit_code: ExitCode,
    ) -> Self {
        Self {
            id,
            source,
            payload,
            gas_limit,
            value,
            reply: Some((reply, exit_code)),
        }
    }

    /// New system incoming message.
    pub fn new_system(id: MessageId, payload: Payload, gas_limit: u64, value: u128) -> Self {
        Self {
            id,
            source: ProgramId::system(),
            payload,
            gas_limit,
            value,
            reply: None,
        }
    }

    /// Convert incoming message to the stored message by providing `dest`.
    pub fn into_message(self, dest: ProgramId) -> Message {
        Message {
            id: self.id,
            source: self.source,
            dest,
            payload: self.payload,
            gas_limit: self.gas_limit,
            value: self.value,
            reply: self.reply,
        }
    }
}

// todo [sab] try enum or change name to OutgoingDispatchMessage
/// Outgoing message.
#[derive(Clone, Debug, Decode, Encode)]
pub struct OutgoingMessage {
    id: MessageId,
    dest: ProgramId,
    payload: Payload,
    gas_limit: u64,
    value: u128,
}

impl OutgoingMessage {
    /// New outgoing message.
    pub fn new(
        id: MessageId,
        dest: ProgramId,
        payload: Payload,
        gas_limit: u64,
        value: u128,
    ) -> Self {
        Self {
            id,
            dest,
            payload,
            gas_limit,
            value,
        }
    }

    /// Convert outgoing message to the stored message by providing `source`.
    pub fn into_message(self, source: ProgramId) -> Message {
        Message {
            id: self.id,
            source,
            dest: self.dest,
            payload: self.payload,
            gas_limit: self.gas_limit,
            value: self.value,
            reply: None,
        }
    }

    /// Return declared gas_limit of the message.
    pub fn gas_limit(&self) -> u64 {
        self.gas_limit
    }

    /// Return message id generated for this packet.
    pub fn id(&self) -> MessageId {
        self.id
    }
}

/// Reply message.
#[derive(Clone, Debug, Decode, Encode, PartialEq, Eq)]
pub struct ReplyMessage {
    /// Identifier of the reply message.
    id: MessageId,
    /// Exit code
    exit_code: ExitCode,
    /// Payload of the reply message.
    payload: Payload,
    /// Gas limit.
    gas_limit: u64,
    /// Message value.
    value: u128,
}

impl ReplyMessage {
    /// Convert to generic message providing extra info.
    pub fn into_message(
        self,
        source_message: MessageId,
        source_program: ProgramId,
        dest: ProgramId,
    ) -> Message {
        Message {
            id: self.id,
            source: source_program,
            dest,
            payload: self.payload,
            gas_limit: self.gas_limit,
            value: self.value,
            reply: Some((source_message, self.exit_code)),
        }
    }

    /// Return message id generated for this packet.
    pub fn id(&self) -> MessageId {
        self.id
    }
}

/// Message.
#[derive(Clone, Debug, Decode, Encode, PartialEq, Eq)]
pub struct Message {
    /// Id of the message
    pub id: MessageId,
    /// Source of the message.
    pub source: ProgramId,
    /// Destination of the message.
    pub dest: ProgramId,
    /// Payload of the message.
    pub payload: Payload,
    /// Gas limit.
    pub gas_limit: u64,
    /// Message value.
    pub value: u128,
    /// In reply of.
    pub reply: Option<(MessageId, ExitCode)>,
}

impl Message {
    /// New system message to the specific program.
    pub fn new_system(
        id: MessageId,
        dest: ProgramId,
        payload: Payload,
        gas_limit: u64,
        value: u128,
    ) -> Message {
        Message {
            id,
            source: 0.into(),
            dest,
            payload,
            gas_limit,
            value,
            reply: None,
        }
    }

    /// New system message to the specific program.
    pub fn new(
        id: MessageId,
        source: ProgramId,
        dest: ProgramId,
        payload: Payload,
        gas_limit: u64,
        value: u128,
    ) -> Message {
        Message {
            id,
            source,
            dest,
            payload,
            gas_limit,
            value,
            reply: None,
        }
    }

    #[allow(clippy::too_many_arguments)]
    /// New system message to the specific program.
    pub fn new_reply(
        id: MessageId,
        source: ProgramId,
        dest: ProgramId,
        payload: Payload,
        gas_limit: u64,
        value: u128,
        reply: MessageId,
        exit_code: ExitCode,
    ) -> Message {
        Message {
            id,
            source,
            dest,
            payload,
            gas_limit,
            value,
            reply: Some((reply, exit_code)),
        }
    }

    /// Return destination of this message.
    pub fn dest(&self) -> ProgramId {
        self.dest
    }

    /// Return source of this message.
    pub fn source(&self) -> ProgramId {
        self.source
    }

    /// Get the payload reference of this message.
    pub fn payload(&self) -> &[u8] {
        &self.payload.0[..]
    }

    /// Message gas limit.
    pub fn gas_limit(&self) -> u64 {
        self.gas_limit
    }

    /// Message value.
    pub fn value(&self) -> u128 {
        self.value
    }

    /// Is message a reply and to what.
    pub fn reply(&self) -> Option<(MessageId, ExitCode)> {
        self.reply
    }

    /// Message identifier.
    pub fn id(&self) -> MessageId {
        self.id
    }
}

/// Outgoing program initialization message
#[derive(Clone, Debug, Decode, Encode, PartialEq, Eq)]
pub struct ProgramInitMessage {
    /// Message id
    pub id: MessageId,
    /// New program id
    pub new_program_id: ProgramId,
    /// Payload to init function
    pub payload: Payload,
    /// Provided to the message gas limit
    pub gas_limit: u64,
    /// Provided to the message value
    pub value: u128,
}

impl ProgramInitMessage {
    /// Converts init message into general `Message`
    pub fn into_message(self, source: ProgramId) -> Message {
        let ProgramInitMessage {
            id,
            new_program_id,
            payload,
            gas_limit,
            value,
        } = self;
        Message {
            id,
            source,
            dest: new_program_id,
            payload,
            gas_limit,
            value,
            reply: None,
        }
    }
}

/// Program initialization packet
#[derive(Clone, Debug, Decode, Encode, PartialEq, Eq)]
pub struct ProgramInitPacket {
    /// Code hash of a new program
    pub code_hash: CodeHash,
    /// Salt used to generate id for a new program
    pub salt: Vec<u8>,
    /// Payload to init function
    pub payload: Payload,
    /// Provided to the message gas limit
    pub gas_limit: u64,
    /// Provided to the message value
    pub value: u128,
}

impl ProgramInitPacket {
    /// Create a new program init packet
    pub fn new(
        code_hash: CodeHash,
        salt: Vec<u8>,
        payload: Payload,
        gas_limit: u64,
        value: u128,
    ) -> Self {
        Self {
            code_hash,
            salt,
            payload,
            gas_limit,
            value,
        }
    }
}

// todo [sab] try enum or change name to OutgoingDispatchPacket
/// Outgoing message packet.
#[derive(Clone, Debug, Decode, Encode)]
pub struct OutgoingPacket {
    dest: ProgramId,
    payload: Payload,
    gas_limit: u64,
    value: u128,
}

impl OutgoingPacket {
    /// New outgoing message packet.
    pub fn new(dest: ProgramId, payload: Payload, gas_limit: u64, value: u128) -> Self {
        Self {
            dest,
            payload,
            gas_limit,
            value,
        }
    }

    /// Gas limit.
    pub fn gas_limit(&self) -> u64 {
        self.gas_limit
    }

    /// Value.
    pub fn value(&self) -> u128 {
        self.value
    }

    /// Payload.
    pub fn payload(&self) -> &[u8] {
        self.payload.as_ref()
    }

    /// Destination.
    pub fn dest(&self) -> ProgramId {
        self.dest
    }
}

impl Default for OutgoingPacket {
    /// Empty packet with log dest.
    fn default() -> Self {
        Self {
            dest: ProgramId::system(),
            payload: Payload::default(),
            gas_limit: 0,
            value: 0,
        }
    }
}

/// Reply message packet.
#[derive(Clone, Debug, Decode, Encode, PartialEq, Eq)]
pub struct ReplyPacket {
    /// Payload of the reply message.
    pub payload: Payload,
    /// Gas limit.
    pub gas_limit: u64,
    /// Message value.
    pub value: u128,
    /// Exit code
    pub exit_code: ExitCode,
}

impl ReplyPacket {
    /// New reply message in some message context.
    pub fn new(exit_code: ExitCode, payload: Payload, gas_limit: u64, value: u128) -> Self {
        Self {
            payload,
            gas_limit,
            value,
            exit_code,
        }
    }

    /// Gas limit of the reply message.
    pub fn gas_limit(&self) -> u64 {
        self.gas_limit
    }
}

/// Generator of message id.
pub trait MessageIdGenerator {
    /// Generate next id.
    fn next(&mut self) -> MessageId;

    /// Query current nonce.
    fn current(&self) -> u64;

    /// Build outgoing message from current packet.
    ///
    /// Message id will be generated.
    fn produce_outgoing(&mut self, packet: OutgoingPacket) -> OutgoingMessage {
        let id = self.next();
        OutgoingMessage {
            id,
            dest: packet.dest,
            payload: packet.payload,
            gas_limit: packet.gas_limit,
            value: packet.value,
        }
    }

    /// Build reply from reply packet.
    ///
    /// Message id will be generated.
    fn produce_reply(&mut self, packet: ReplyPacket) -> ReplyMessage {
        let id = self.next();

        ReplyMessage {
            id,
            payload: packet.payload,
            gas_limit: packet.gas_limit,
            value: packet.value,
            exit_code: packet.exit_code,
        }
    }

    /// Build program init message
    ///
    /// Message id will be generated
    fn produce_init(
        &mut self,
        new_program_id: ProgramId,
        packet: ProgramInitPacket,
    ) -> ProgramInitMessage {
        let id = self.next();
        let ProgramInitPacket {
            payload,
            gas_limit,
            value,
            ..
        } = packet;

        ProgramInitMessage {
            id,
            new_program_id,
            payload,
            gas_limit,
            value,
        }
    }
}

/// Message state of the current session.
///
/// Contains all generated outgoing messages with their formation statuses.
#[derive(Debug, Default)]
pub struct MessageState {
    /// Collection of outgoing messages generated.
    pub outgoing: Vec<OutgoingMessage>,
    /// Collection of a new program init messages generated.
    pub program_init: Vec<ProgramInitMessage>,
    /// Reply generated.
    pub reply: Option<ReplyMessage>,
    /// Messages to be waken.
    pub awakening: Vec<MessageId>,
}

/// Pushed payloads of current message processing.
#[derive(Encode, Decode, TypeInfo, Debug, Default, Clone, PartialEq)]
pub struct PayloadStore {
    /// Outgoing payloads ever formed for current message processing.
    pub outgoing: BTreeMap<u64, Option<Payload>>,
    /// Reply payload ever formed for current message processing.
    pub reply: Option<Payload>,
    /// Messages were ever waken for current message processing.
    pub awaken: Vec<MessageId>,
    /// Flag were reply ever sent for current message processing.
    pub reply_was_sent: bool,
}

/// Message context for the currently running program.
#[derive(Clone)]
pub struct MessageContext<IG: MessageIdGenerator + 'static> {
    state: Rc<RefCell<MessageState>>,
    store: Rc<RefCell<PayloadStore>>,
    outgoing_limit: u64,
    current: Rc<IncomingMessage>,
    id_generator: Rc<RefCell<IG>>,
}

impl<IG: MessageIdGenerator + 'static> MessageContext<IG> {
    /// New context.
    ///
    /// Create context by providing incoming message for the program.
    pub fn new(
        incoming_message: IncomingMessage,
        id_generator: IG,
        store: Option<PayloadStore>,
    ) -> MessageContext<IG> {
        MessageContext {
            state: Default::default(),
            store: store.map(|v| Rc::new(RefCell::from(v))).unwrap_or_default(),
            outgoing_limit: 128,
            current: Rc::new(incoming_message),
            id_generator: Rc::new(id_generator.into()),
        }
    }

    /// Mark message as fully formed and ready for sending in this context by handle.
    pub fn send_commit(
        &mut self,
        handle: usize,
        packet: OutgoingPacket,
    ) -> Result<MessageId, Error> {
        if let Some(payload) = self.store.borrow_mut().outgoing.get_mut(&(handle as u64)) {
            if let Some(data) = payload.take() {
                let mut outgoing = self.id_generator.borrow_mut().produce_outgoing(packet);
                outgoing.payload.0.splice(0..0, data.0);
                let id = outgoing.id();
                let mut state = self.state.borrow_mut();
                state.outgoing.push(outgoing);
                Ok(id)
            } else {
                Err(Error::LateAccess)
            }
        } else {
            Err(Error::OutOfBounds)
        }
    }

    /// Initialize a new message with `NotFormed` formation status and return its handle.
    ///
    /// Messages created this way should be committed with `commit(handle)` to be sent.
    pub fn send_init(&mut self) -> Result<usize, Error> {
        let mut store = self.store.borrow_mut();

        let len = store.outgoing.len() as u64;

        if len >= self.outgoing_limit {
            Err(Error::LimitExceeded)
        } else {
            store.outgoing.insert(len, Some(Default::default()));
            Ok(len as usize)
        }
    }

    /// Push an extra buffer into message payload by handle.
    pub fn send_push(&mut self, handle: usize, buffer: &[u8]) -> Result<(), Error> {
        match self.store.borrow_mut().outgoing.get_mut(&(handle as u64)) {
            Some(Some(payload)) => {
                payload.0.extend_from_slice(buffer);
                Ok(())
            }
            Some(None) => Err(Error::LateAccess),
            None => Err(Error::OutOfBounds),
        }
    }

    /// Record reply to the current message.
    pub fn reply_commit(&mut self, packet: ReplyPacket) -> Result<MessageId, Error> {
        let mut store = self.store.borrow_mut();

        if store.reply_was_sent {
            Err(Error::DuplicateReply)
        } else {
            let mut reply = self.id_generator.borrow_mut().produce_reply(packet);
            let stored_payload = store.reply.take().unwrap_or_default();
            reply.payload.0.splice(0..0, stored_payload.0);

            let id = reply.id();
            self.state.borrow_mut().reply = Some(reply);
            store.reply_was_sent = true;
            Ok(id)
        }
    }

    /// Push an extra buffer into reply message.
    pub fn reply_push(&mut self, buffer: &[u8]) -> Result<(), Error> {
        let mut store = self.store.borrow_mut();

        if store.reply_was_sent {
            Err(Error::LateAccess)
        } else {
            let reply_payload = store.reply.get_or_insert_with(Default::default);
            reply_payload.0.extend_from_slice(buffer);
            Ok(())
        }
    }

    /// Mark a message to be woken using `waker_id`.
    pub fn wake(&self, waker_id: MessageId) -> Result<(), Error> {
        let mut store = self.store.borrow_mut();

        if store.awaken.contains(&waker_id) {
            Err(Error::DuplicateWaking)
        } else {
            store.awaken.push(waker_id);
            self.state.borrow_mut().awakening.push(waker_id);
            Ok(())
        }
    }

    /// Return reference to the current incoming message.
    pub fn current(&self) -> &IncomingMessage {
        self.current.as_ref()
    }

    /// Last used nonce
    pub fn nonce(&self) -> u64 {
        self.id_generator.borrow().current()
    }

    /// Convert this context into the message state.
    ///
    /// Do it to return all outgoing, reply, waiting, ane awakening messages generated using this context.
    pub fn drain(self) -> (MessageState, PayloadStore) {
        let Self { state, store, .. } = self;

        let state = Rc::try_unwrap(state)
            .expect("Calling drain with references to the memory context left")
            .into_inner();

        let store = Rc::try_unwrap(store)
            .expect("Calling drain with references to the memory context left")
            .into_inner();

        (state, store)
    }

    // todo [sab] maybe introduce duplicate check here.
    /// Send a new init program message
    ///
    /// Generates a new program id from provided `packet` data and returns it
    /// along with init message id.
    pub fn send_init_program(&mut self, packet: ProgramInitPacket) -> (ProgramId, MessageId) {
        let new_program_id = {
            let code_hash = packet.code_hash;
            let mut data = Vec::with_capacity(code_hash.inner().len() + packet.salt.len());
            code_hash.encode_to(&mut data);
            packet.salt.encode_to(&mut data);
            ProgramId::from_slice(blake2_rfc::blake2b::blake2b(32, &[], &data).as_bytes())
        };

        let msg = self
            .id_generator
            .borrow_mut()
            .produce_init(new_program_id, packet);
        let msg_id = msg.id;
        self.state.borrow_mut().program_init.push(msg);

        (new_program_id, msg_id)
    }
}

/// Dispatch.
///
/// Message plus information of entry point.
#[derive(Clone, Debug)]
pub struct Dispatch {
    /// Kind of dispatch.
    pub kind: DispatchKind,
    /// Message to be dispatched.
    pub message: Message,
    /// Payload store related to this dispatch.
    pub payload_store: Option<PayloadStore>,
}

impl Dispatch {
    /// Create init dispatch
    pub fn new_init(message: Message) -> Self {
        let kind = DispatchKind::Init;
        let payload_store: Option<PayloadStore> = None;

        Dispatch {
            message,
            kind,
            payload_store,
        }
    }

    /// Create handle dispatch
    pub fn new_handle(message: Message) -> Self {
        let kind = DispatchKind::Handle;
        let payload_store: Option<PayloadStore> = None;

        Dispatch {
            message,
            kind,
            payload_store,
        }
    }

    /// Create handle reply dispatch
    pub fn new_reply(message: Message) -> Self {
        let kind = DispatchKind::HandleReply;
        let payload_store: Option<PayloadStore> = None;

        Dispatch {
            message,
            kind,
            payload_store,
        }
    }
}

/// Type of wasm execution entry point.
#[derive(Clone, Copy, Debug, Decode, Encode, PartialEq, TypeInfo)]
pub enum DispatchKind {
    /// Initialization.
    Init,
    /// Handle.
    Handle,
    /// Handle reply.
    HandleReply,
}

impl DispatchKind {
    /// Convert into entry point (function name).
    pub fn into_entry(self) -> &'static str {
        match self {
            Self::Init => "init",
            Self::Handle => "handle",
            Self::HandleReply => "handle_reply",
        }
    }
}

#[cfg(test)]
/// This module contains tests of the `MessageContext` structure
/// functionality from the `message.rs` module
mod tests {
    use super::*;
    use alloc::vec;

    // Struct that would produce MessageId generation
    pub struct BlakeMessageIdGenerator {
        program_id: ProgramId,
        nonce: u64,
    }

    impl MessageIdGenerator for BlakeMessageIdGenerator {
        fn next(&mut self) -> MessageId {
            let mut data: Vec<u8> = self.program_id.as_slice().to_vec();
            data.push(self.nonce as u8);
            data.remove(0);

            self.nonce += 1;

            MessageId::from_slice(&data)
        }

        fn current(&self) -> u64 {
            self.nonce
        }
    }

    // Set of constants for clarity of a part of the test
    const DEFAULT_GENERATOR_PROGRAM_ID: u64 = 1;
    const DEFAULT_NONCE: u64 = 2;
    const INCOMING_MESSAGE_ID: u64 = 3;
    const INCOMING_MESSAGE_SOURCE: u64 = 4;
    const OUTGOING_MESSAGE_DEST: u64 = 5;

    #[test]
    /// Test that covers full api of `MessageContext`
    fn message_context_api() {
        // Creating an id generator
        let id_generator = BlakeMessageIdGenerator {
            program_id: ProgramId::from(DEFAULT_GENERATOR_PROGRAM_ID),
            nonce: DEFAULT_NONCE,
        };
        // Creating an incoming message around which the runner builds the `MessageContext`
        let incoming_message = IncomingMessage {
            id: MessageId::from(INCOMING_MESSAGE_ID),
            source: ProgramId::from(INCOMING_MESSAGE_SOURCE),
            payload: vec![1, 2].into(),
            gas_limit: 0,
            value: 0,
            reply: None,
        };

        // Creating a message context
        let mut context = MessageContext::new(incoming_message, id_generator, None);

        // Checking that the initial parameters of the context match the passed constants
        assert_eq!(context.current().id, MessageId::from(INCOMING_MESSAGE_ID));
        assert_eq!(context.nonce(), DEFAULT_NONCE);
        assert!(context.store.borrow().reply.is_none());
        assert!(context.state.borrow().reply.is_none());

        // Creating a reply packet
        let reply_packet = ReplyPacket::new(0, vec![0, 0].into(), 0, 0);

        // Checking that we are able to initialize reply
        assert!(context.reply_push(&[1, 2, 3]).is_ok());

        // Setting reply message and making sure the operation was successful
        assert!(context.reply_commit(reply_packet.clone()).is_ok());

        // After every successful generation of `Message`, `nonse` increases by one
        assert_eq!(context.nonce(), DEFAULT_NONCE + 1);

        // Checking that the `ReplyMessage` matches the passed one
        assert_eq!(
            context.state.borrow().reply.as_ref().unwrap().payload,
            vec![1, 2, 3, 0, 0].into()
        );

        // Checking that repeated call `reply_push(...)` returns error and does not do anything
        assert!(context.reply_push(&[1]).is_err());
        assert_eq!(
            context.state.borrow().reply.as_ref().unwrap().payload,
            vec![1, 2, 3, 0, 0].into()
        );

        // Checking that repeated call `reply_commit(...)` returns error and does not
        // increase nonce, because `ReplyMessage` is not generated
        assert!(context.reply_commit(reply_packet.clone()).is_err());
        assert_eq!(context.nonce(), DEFAULT_NONCE + 1);

        // Checking that at this point vector of outgoing messages is empty
        assert!(context.state.borrow_mut().outgoing.is_empty());

        // Creating an expected handle for a future initialized message
        let expected_handle = 0;

        // Initializing message and compare its handle with expected one
        assert_eq!(
            context.send_init().expect("Error initializing new message"),
            expected_handle
        );

        // And checking that it is not formed
        assert!(context
            .store
            .borrow()
            .outgoing
            .get(&(expected_handle as u64))
            .expect("This key should be")
            .is_some());

        // Checking that we are able to push payload for the
        // message that we have not committed yet
        assert!(context.send_push(expected_handle, &[5, 7]).is_ok());
        assert!(context.send_push(expected_handle, &[9]).is_ok());

        // Creating an outgoing packet to commit sending by parts
        let commit_packet = OutgoingPacket::new(
            ProgramId::from(OUTGOING_MESSAGE_DEST + 1),
            Payload::default(),
            0,
            0,
        );

        // Checking if commit is successful
        assert!(context.send_commit(expected_handle, commit_packet).is_ok());

        // Checking that we are **NOT** able to push payload for the message or
        // commit it if we already committed it or directly pushed before
        assert!(context.send_push(0, &[5, 7]).is_err());
        assert!(context.send_push(expected_handle, &[5, 7]).is_err());
        assert!(context.send_commit(0, OutgoingPacket::default()).is_err());
        assert!(context
            .send_commit(expected_handle, OutgoingPacket::default())
            .is_err());

        // Checking that we also get an error when trying
        // to commit or send a non-existent message
        assert!(context.send_push(15, &[0]).is_err());
        assert!(context.send_commit(15, OutgoingPacket::default()).is_err());

        // Creating a handle to init and do not commit later
        // to show that the message will not be sent
        let expected_handle = 1;

        assert_eq!(
            context.send_init().expect("Error initializing new message"),
            expected_handle
        );
        assert!(context.send_push(expected_handle, &[2, 2]).is_ok());

        // Checking that reply message not lost and matches our initial
        assert!(context.state.borrow().reply.is_some());
        assert_eq!(
            context.state.borrow().reply.as_ref().unwrap().payload.0,
            vec![1, 2, 3, 0, 0]
        );

        // Checking that on drain we get only messages that were fully formed (directly sent or committed)
        let (expected_result, _) = context.drain();
        assert_eq!(expected_result.outgoing.len(), 1);
        assert_eq!(expected_result.outgoing[0].payload.0, vec![5, 7, 9]);
    }
}<|MERGE_RESOLUTION|>--- conflicted
+++ resolved
@@ -18,17 +18,8 @@
 
 //! Message processing module and context.
 
-<<<<<<< HEAD
-use alloc::{rc::Rc, vec::Vec};
-
-use core::cell::RefCell;
-use core::fmt;
-
 use crate::program::{CodeHash, ProgramId};
-=======
-use crate::program::ProgramId;
 use alloc::{collections::BTreeMap, rc::Rc, vec::Vec};
->>>>>>> e562ef66
 use codec::{Decode, Encode};
 use core::{cell::RefCell, fmt};
 use scale_info::TypeInfo;
