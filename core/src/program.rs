--- conflicted
+++ resolved
@@ -28,17 +28,15 @@
 use core::array::TryFromSliceError;
 use core::convert::TryFrom;
 
-<<<<<<< HEAD
 /// A program error
 #[derive(Debug, Clone, Copy)]
 pub enum Error {
     /// Failed to convert PageBuf from slice
     TryFromSlice(TryFromSliceError),
 }
-=======
+
 /// Type alias for map of persistent pages.
 pub type PersistentPageMap = BTreeMap<PageNumber, Option<Box<PageBuf>>>;
->>>>>>> 1275a71c
 
 /// Program.
 #[derive(Clone, Debug, Decode, Encode)]
